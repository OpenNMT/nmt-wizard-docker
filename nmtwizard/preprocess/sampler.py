--- conflicted
+++ resolved
@@ -29,13 +29,6 @@
          return None, None
     with utils.open_file(path, "rb") as f:
         num_lines = 0
-<<<<<<< HEAD
-        while True:
-            data = f.read(buffer_size)
-            if not data:
-                return path, num_lines
-            num_lines += data.count(b"\n")
-=======
         eol = False
         while True:
             data = f.read(buffer_size)
@@ -45,7 +38,6 @@
                 return path, num_lines
             num_lines += data.count(b"\n")
             eol = True if data.endswith(b"\n") else False
->>>>>>> 3af39ef7
 
 def sample(config, source_dir):
 
