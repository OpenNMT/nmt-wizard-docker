--- conflicted
+++ resolved
@@ -44,10 +44,7 @@
         """
 
         super(Framework, self).__init__()
-<<<<<<< HEAD
-=======
-
->>>>>>> 5c8b3cc0
+
         self._stateless = stateless
         self._support_multi_training_files = support_multi_training_files
         self._models_dir = os.getenv('MODELS_DIR', '/root/models')
