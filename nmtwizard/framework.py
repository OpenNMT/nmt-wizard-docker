--- conflicted
+++ resolved
@@ -861,7 +861,6 @@
         return state
 
     def _preprocess_input(self, state, source, target, config):
-<<<<<<< HEAD
         if not isinstance(source, list) and not isinstance(target, list):
             preprocessor = state.get('preprocessor')
             if preprocessor is None:
@@ -874,35 +873,15 @@
                 else :
                     input = source
                 source, target = preprocessor.process_input(input)
-=======
-
-        def _maybe_tokenize(tokenizer, text):
-            if isinstance(text, list):
-                return text
-            if tokenizer is None:
-                return text.split()
-            return tokenizer.tokenize(text)[0]
-
-        source = _maybe_tokenize(state.get('src_tokenizer'), source)
-        if target is not None:
-            target = _maybe_tokenize(state.get('tgt_tokenizer'), target)
->>>>>>> 1ec7ab4a
         return source, target
 
     def _postprocess_output(self, state, source, target, config):
         if not isinstance(target, list):
             return target
-<<<<<<< HEAD
         postprocessor = state.get('postprocessor')
         if postprocessor is None:
             return ' '.join(target)
         return postprocessor.process_input((source,target))
-=======
-        tokenizer = state.get('tgt_tokenizer')
-        if tokenizer is None:
-            return ' '.join(target)
-        return tokenizer.detokenize(target)
->>>>>>> 1ec7ab4a
 
     def _preprocess_file(self, config, input):
         if 'preprocess' in config:
