"""Shared logic and abstractions of frameworks."""

import os
import abc
import json
import argparse
import time
import shutil
import re
import uuid
import sys
import six

from nmtwizard.beat_service import start_beat_service
from nmtwizard.logger import get_logger
from nmtwizard.utils import md5files
from nmtwizard.sampler import sample
from nmtwizard.storage import StorageClient
from nmtwizard import serving
from nmtwizard import data
from nmtwizard import tokenizer

ENVVAR_RE = re.compile(r'\${(.*?)}')
ENVVAR_ABS_RE = re.compile(r'(\${.*?}.*)/(.*)')

logger = get_logger(__name__)


@six.add_metaclass(abc.ABCMeta)
class Framework(object):
    """Base class for frameworks."""

    def __init__(self, stateless=False, support_multi_training_files=False):
        """Initializes the framework.

        Args:
          stateless: If True, no models are generated or fetched. This is the case
            for local frameworks that are bridges to remote services (e.g. Google Translate).
          support_multi_training_files: If True, the framework should implement the
            training API receiving a data directory as argument and additional per file
            metadata.
        """
        self._stateless = stateless
        self._support_multi_training_files = support_multi_training_files
        self._corpus_dir = os.getenv('CORPUS_DIR', '/root/corpus')
        self._models_dir = os.getenv('MODELS_DIR', '/root/models')
        if not os.path.exists(self._models_dir):
            os.makedirs(self._models_dir)
        workspace_dir = os.getenv('WORKSPACE_DIR', '/root/workspace')
        self._output_dir = os.path.join(workspace_dir, 'output')
        self._data_dir = os.path.join(workspace_dir, 'data')
        self._tmp_dir = os.path.join(workspace_dir, 'tmp')
        if not os.path.exists(self._output_dir):
            os.makedirs(self._output_dir)
        if not os.path.exists(self._data_dir):
            os.makedirs(self._data_dir)
        if not os.path.exists(self._tmp_dir):
            os.makedirs(self._tmp_dir)

    @abc.abstractmethod
    def train(self,
              config,
              src_file,
              tgt_file,
              model_path=None,
              gpuid=0):
        """Trains for one epoch.

        Args:
          config: The run configuration.
          src_file: The local path to the preprocessed (if any) source file.
          tgt_file: The local path to the preprocessed (if any) target file.
          model_path: The path to a model to load from.
          gpuid: The GPU identifier.

        Returns:
          A dictionary of filenames to paths of objects to save in the model package.
        """
        raise NotImplementedError()

    @abc.abstractmethod
    def trans(self, config, model_path, input, output, gpuid=0):
        """Translates a file.

        Args:
          config: The run configuration.
          model_path: The path to the model to use.
          input: The local path to the preprocessed (if any) source file.
          output: The local path to the file that should contain the translation.
          gpuid: The GPU identifier.
        """
        raise NotImplementedError()

    @abc.abstractmethod
    def serve(self, config, model_path, gpuid=0):
        """Start a framework dependent serving service in the background.

        Args:
          config: The run configuration.
          model_path: The path to the model to serve.
          gpuid: The GPU identifier.

        Returns:
          A tuple with the created process and a dictionary containing
          information to reach the backend service (e.g. port number).
        """
        raise NotImplementedError()

    @abc.abstractmethod
    def forward_request(self, batch_inputs, info, timeout=None):
        """Forward a frontend translation request to the framework serving service.

        Args:
          batch_inputs: A list of inputs (usually tokens).
          info: The backend service information returned by serve().
          timeout: Timeout in seconds for the translation request.

        Returns:
          A list of list (batch x num. hypotheses) of serving.TranslationOutput.
        """
        raise NotImplementedError()

    def train_multi_files(self,
                          config,
                          data_dir,
                          model_path=None,
                          num_samples=None,
                          samples_metadata=None,
                          gpuid=0):
        """Trains for one epoch on a directory of data.

        If the framework set support_multi_training_files to False (the default),
        the standard train API will be called on a single parallel file.

        Args:
          config: The run configuration.
          data_dir: The directory containing the training files.
          model_path: The path to a model to load from.
          num_samples: The total number of sentences of the training data.
          samples_metadata: A dictionary mapping filenames to extra metadata set
            in the distribution configuration.
          gpuid: The GPU identifier.

        Returns:
          See train().
        """
        if self._support_multi_training_files:
            raise NotImplementedError()
        else:
            return self.train(
                config,
                os.path.join(data_dir, 'train.%s' % config['source']),
                os.path.join(data_dir, 'train.%s' % config['target']),
                model_path=model_path,
                gpuid=gpuid)

    def run(self):
        """Main entrypoint."""
        parser = argparse.ArgumentParser()
        parser.add_argument('-c', '--config', default=None,
                            help=('Configuration as a file or a JSON string. '
                                  'Setting "-" will read from the standard input.'))
        parser.add_argument('-s', '--storage_config', default=None,
                            help=('Configuration of available storages as a file or a JSON string. '
                                  'Setting "-" will read from the standard input.'))
        parser.add_argument('-ms', '--model_storage',
                            help='Model storage in the form <storage_id>:[<path>].')
        parser.add_argument('-m', '--model', default=None,
                            help='Model to load.')
<<<<<<< HEAD
        parser.add_argument('-g', '--gpuid', default='0', type=str,
                            help="Comma-separated list of 1-indexed GPU identifier (0 for CPU).")
=======
        parser.add_argument('-g', '--gpuid', default="0",
                            help="Comma-separated list of 1-indexed GPU identifiers (0 for CPU).")
>>>>>>> 17d9f4cb
        parser.add_argument('-t', '--task_id', default=None,
                            help="Identifier of this run.")
        parser.add_argument('-i', '--image', default="?",
                            help="Full URL (registry/image:tag) of the image used for this run.")
        parser.add_argument('-b', '--beat_url', default=None,
                            help=("Endpoint that listens to beat requests "
                                  "(push notifications of activity)."))
        parser.add_argument('-bi', '--beat_interval', default=30, type=int,
                            help="Interval of beat requests in seconds.")

        subparsers = parser.add_subparsers(help='Run type', dest='cmd')
        parser_train = subparsers.add_parser('train', help='Run a training.')

        parser_trans = subparsers.add_parser('trans', help='Run a translation.')
        parser_trans.add_argument('-i', '--input', required=True,
                                  help='Input file.')
        parser_trans.add_argument('-o', '--output', required=True,
                                  help='Output file.')

        parser_serve = subparsers.add_parser('serve', help='Serve a model.')
        parser_serve.add_argument('-hs', '--host', default="0.0.0.0",
                                  help='Serving hostname.')
        parser_serve.add_argument('-p', '--port', type=int, default=4000,
                                  help='Serving port.')

        parser.build_vocab = subparsers.add_parser('preprocess', help='Sample and preprocess corpus.')

        args = parser.parse_args()
        if args.config is None and args.model is None:
            parser.error('at least one of --config or --model options must be set')
        if not self._stateless and args.cmd != 'preprocess' and not args.model_storage:
            parser.error('argument -ms/--model_storage is required')
        if args.task_id is None:
            args.task_id = str(uuid.uuid4())
        lgpu = [int(gpu_id) for gpu_id in gpuids.split(',')]
        # for backward compatibility - convert singleton in int
        if len(lgpu) == 1:
            lgpu = lgpu[0]

        args.gpuid = args.gpuid.split(',')
        args.gpuid = [int(g) for g in args.gpuid]
        if len(args.gpuid) == 1:
            args.gpuid = args.gpuid[0]

        start_beat_service(
            os.uname()[1],
            args.beat_url,
            args.task_id,
            interval=args.beat_interval)

        config = load_config(args.config) if args.config is not None else {}
        parent_model = args.model or config.get('model')

        storage = StorageClient(
            tmp_dir=self._tmp_dir,
            config=load_config(args.storage_config) if args.storage_config else None)

        if parent_model is not None and not self._stateless:
            # Download model locally and merge the configuration.
            remote_model_path = storage.join(args.model_storage, parent_model)
            model_path = os.path.join(self._models_dir, parent_model)
            fetch_model(storage, remote_model_path, model_path)
            with open(os.path.join(model_path, 'config.json'), 'r') as config_file:
                model_config = json.load(config_file)
            config = merge_config(model_config, config)
        else:
            model_path = None

        if args.cmd == 'train':
            self.train_wrapper(
                args.task_id,
                config,
                storage,
                args.model_storage,
                args.image,
                parent_model=parent_model,
                model_path=model_path,
                gpuid=lgpu)
        elif args.cmd == 'trans':
            if parent_model is None:
                raise ValueError('translation requires a model')
            self.trans_wrapper(
                config,
                model_path,
                storage,
                args.input,
                args.output,
                gpuid=lgpu)
        elif args.cmd == 'serve':
            if parent_model is None:
                raise ValueError('serving requires a model')
            self.serve_wrapper(
                config, model_path, args.host, args.port, gpuid=lgpu)
        elif args.cmd == 'preprocess':
            self.preprocess(
                config,
                storage
                )

    def train_wrapper(self,
                      model_id,
                      config,
                      storage,
                      model_storage,
                      image,
                      parent_model=None,
                      model_path=None,
                      gpuid=0):
        logger.info('Starting training model %s', model_id)
        start_time = time.time()

        local_config = resolve_environment_variables(config)
        data_dir, train_dir, num_samples, distribution_summary, samples_metadata = (
            self._generate_training_data(local_config))
        if num_samples == 0:
            raise RuntimeError('data sampling generated 0 sentences')

        if not self._support_multi_training_files:
            data_dir = self._merge_multi_training_files(
                data_dir, train_dir, config['source'], config['target'])

        objects = self.train_multi_files(
            local_config,
            data_dir,
            model_path=model_path,
            num_samples=num_samples,
            samples_metadata=samples_metadata,
            gpuid=gpuid)

        end_time = time.time()
        logger.info('Finished training model %s in %s seconds', model_id, str(end_time-start_time))

        # Fill training details.
        if parent_model:
            config['parent_model'] = parent_model
        config['model'] = model_id
        config['imageTag'] = image
        config['build'] = {
            'containerId': os.uname()[1],
            'distribution': distribution_summary,
            'endDate': end_time,
            'startDate': start_time
        }

        # Build and push the model package.
        objects = bundle_dependencies(objects, config["options"])
        if 'tokenization' in config:
            objects = bundle_dependencies(objects, config['tokenization'])
        objects_dir = os.path.join(self._models_dir, model_id)
        build_model_dir(objects_dir, objects, config)
        storage.push(objects_dir, storage.join(model_storage, model_id))

    def trans_wrapper(self, config, model_path, storage,
                      input, output, gpuid=0):
        path_input = os.path.join(self._data_dir, storage.split(input)[-1])
        path_output = os.path.join(self._output_dir, storage.split(output)[-1])
        storage.get_file(input, path_input)
        logger.info('Starting translation %s to %s', path_input, path_output)
        start_time = time.time()

        local_config = resolve_environment_variables(config)
        path_input = self._preprocess_file(local_config, path_input)
        self.trans(local_config,
                   model_path,
                   path_input,
                   path_output,
                   gpuid=gpuid)
        path_output = self._postprocess_file(local_config, path_output)
        storage.push(path_output, output)

        end_time = time.time()
        logger.info('Finished translation in %s seconds', str(end_time-start_time))

    def serve_wrapper(self, config, model_path, host, port, gpuid=0):
        local_config = resolve_environment_variables(config)
        serving.start_server(
            host,
            port,
            local_config.get('serving'),
            self._serving_state(local_config),
            lambda: self.serve(local_config, model_path, gpuid=gpuid),
            self._preprocess_input,
            self.forward_request,
            self._postprocess_output)

    def preprocess(self, config, storage):
        logger.info('Starting preprocessing data ')
        start_time = time.time()

        local_config = resolve_environment_variables(config)
        data_dir, train_dir, num_samples, distribution_summary, samples_metadata = (
            self._generate_training_data(local_config))

        end_time = time.time()
        logger.info('Finished preprocessing data in %s seconds into %s', 
                    str(end_time-start_time), data_dir)

    def _serving_state(self, config):
        state = {}
        if 'tokenization' in config:
            tok_config = config['tokenization']
            state['src_tokenizer'] = tokenizer.build_tokenizer(
                tok_config['source'] if 'source' in tok_config else tok_config)
            state['tgt_tokenizer'] = tokenizer.build_tokenizer(
                tok_config['target'] if 'target' in tok_config else tok_config)
        return state

    def _preprocess_input(self, state, input):
        if isinstance(input, list):
            tokens = input
        elif 'src_tokenizer' in state:
            input = input.encode('utf-8')
            tokens, _ = state['src_tokenizer'].tokenize(input)
            tokens = [token.decode('utf-8') for token in tokens]
        else:
            tokens = input.split()
        return tokens

    def _postprocess_output(self, state, output):
        if not isinstance(output, list):
            text = output
        elif 'tgt_tokenizer' in state:
            output = [out.encode('utf-8') for out in output]
            text = state['tgt_tokenizer'].detokenize(output)
            text.decode('utf-8')
        else:
            text = ' '.join(output)
        return text

    def _preprocess_file(self, config, input):
        if 'tokenization' in config:
            tok_config = config['tokenization']
            src_tokenizer = tokenizer.build_tokenizer(
                tok_config['source'] if 'source' in tok_config else tok_config)
            output = "%s.tok" % input
            tokenizer.tokenize_file(src_tokenizer, input, output)
            return output
        return input

    def _postprocess_file(self, config, input):
        if 'tokenization' in config:
            tok_config = config['tokenization']
            tgt_tokenizer = tokenizer.build_tokenizer(
                tok_config['target'] if 'target' in tok_config else tok_config)
            output = "%s.detok" % input
            tokenizer.detokenize_file(tgt_tokenizer, input, output)
            return output
        return input

    def _merge_multi_training_files(self, data_path, train_dir, source, target):
        merged_dir = os.path.join(self._data_dir, 'merged')
        if not os.path.exists(merged_dir):
            os.mkdir(merged_dir)
        merged_path = os.path.join(merged_dir, train_dir)
        logger.info('Merging training data to %s/train.{%s,%s}',
                    merged_path, source, target)
        data.merge_files_in_directory(data_path, merged_path, source, target)
        return merged_path

    def _generate_training_data(self, config):
        if 'data' in config and 'train_dir' in config['data']:
            train_dir = config['data']['train_dir']
        else:
            train_dir = 'train'
        data_path = os.path.join(self._corpus_dir, train_dir)
        num_samples = None
        summary = None
        metadata = None
        logger.info('Generating training data from %s', data_path)
        if 'data' in config and 'sample_dist' in config['data']:
            sample_dir = os.path.join(self._data_dir, 'sample')
            if not os.path.exists(sample_dir):
                os.mkdir(sample_dir)
            sample_path = os.path.join(sample_dir, train_dir)
            logger.info('Sampling training data to %s', sample_path)
            summary, metadata = sample(
                config['data']['sample'],
                config['data']['sample_dist'],
                data_path,
                sample_path,
                config['source'],
                config['target'])
            num_samples = sum(six.itervalues(summary['file']))
            data_path = sample_path
        if 'tokenization' in config:
            tok_config = config['tokenization']
            src_tokenizer = tokenizer.build_tokenizer(
                tok_config['source'] if 'source' in tok_config else tok_config)
            tgt_tokenizer = tokenizer.build_tokenizer(
                tok_config['target'] if 'target' in tok_config else tok_config)
            tokenized_dir = os.path.join(self._data_dir, 'tokenized')
            if not os.path.exists(tokenized_dir):
                os.mkdir(tokenized_dir)
            tokenized_path = os.path.join(tokenized_dir, train_dir)
            logger.info('Tokenizing training data to %s', tokenized_path)
            tokenizer.tokenize_directory(
                data_path,
                tokenized_path,
                src_tokenizer,
                tgt_tokenizer,
                config['source'],
                config['target'])
            data_path = tokenized_path

        return data_path, train_dir, num_samples, summary, metadata


def load_config(config_arg):
    """Loads the configuration from a string, a file, or the standard input."""
    if config_arg.startswith('{'):
        return json.loads(config_arg)
    elif config_arg == '-':
        return json.loads(sys.stdin.read())
    else:
        with open(config_arg) as config_file:
            return json.load(config_file)

def merge_config(a, b):
    """Merges config b in a."""
    for k, v in six.iteritems(b):
        if k in a and isinstance(v, dict):
            merge_config(a[k], v)
        else:
            a[k] = v
    return a

def resolve_environment_variables(config):
    """Returns a new configuration with all environment variables replaced."""
    if isinstance(config, dict):    
        new_config = {}
        for k, v in six.iteritems(config):
            new_config[k] = resolve_environment_variables(v)
        return new_config
    elif isinstance(config, list):
        new_config = []
        for i in range (len(config)):
            new_config.append(resolve_environment_variables(config[i]))
        return new_config
    elif isinstance(config, six.string_types):
        return ENVVAR_RE.sub(lambda m: os.getenv(m.group(1), ''), config)
    return config

def bundle_dependencies(objects, options):
    """Bundles additional resources in the model package."""
    for k, v in six.iteritems(options):
        if isinstance(v, dict):
            bundle_dependencies(objects, v)
        elif isinstance(v, six.string_types):
            m = ENVVAR_ABS_RE.match(v)
            if m:
                options[k] = '${MODEL_DIR}/%s' % m.group(2)
                objects[m.group(2)] = ENVVAR_RE.sub(
                    lambda m: os.getenv(m.group(1), ''), str(v))
    return objects

def build_model_dir(model_dir, objects, config):
    """Prepares the model directory based on the model package."""
    if os.path.exists(model_dir):
        raise ValueError("model directory %s already exists" % model_dir)
    else:
        logger.info("Building model package in %s", model_dir)
    os.mkdir(model_dir)
    config_path = os.path.join(model_dir, 'config.json')
    with open(config_path, 'w') as config_file:
        json.dump(config, config_file)
    for target, source in six.iteritems(objects):
        shutil.copyfile(source, os.path.join(model_dir, target))
    objects['config.json'] = config_path
    md5 = md5files(six.iteritems(objects))
    with open(os.path.join(model_dir, "checksum.md5"), "w") as f:
        f.write(md5)

def check_model_dir(model_dir):
    """Compares model package MD5."""
    logger.info("Checking integrity of model package %s", model_dir)
    md5ref = None
    with open(os.path.join(model_dir, "checksum.md5"), "r") as f:
        md5ref = f.read().strip()
    files = os.listdir(model_dir)
    md5check = md5files([(f, os.path.join(model_dir, f)) for f in files if f != "checksum.md5"])
    return md5check == md5ref

def fetch_model(storage, remote_model_path, model_path):
    """Downloads the remote model."""
    storage.get_directory(remote_model_path, model_path)
    if not check_model_dir(model_path):
        raise RuntimeError('model integrity check failed: MD5 mismatch')
    os.environ['MODEL_DIR'] = model_path<|MERGE_RESOLUTION|>--- conflicted
+++ resolved
@@ -167,13 +167,8 @@
                             help='Model storage in the form <storage_id>:[<path>].')
         parser.add_argument('-m', '--model', default=None,
                             help='Model to load.')
-<<<<<<< HEAD
-        parser.add_argument('-g', '--gpuid', default='0', type=str,
-                            help="Comma-separated list of 1-indexed GPU identifier (0 for CPU).")
-=======
         parser.add_argument('-g', '--gpuid', default="0",
                             help="Comma-separated list of 1-indexed GPU identifiers (0 for CPU).")
->>>>>>> 17d9f4cb
         parser.add_argument('-t', '--task_id', default=None,
                             help="Identifier of this run.")
         parser.add_argument('-i', '--image', default="?",
@@ -208,11 +203,8 @@
             parser.error('argument -ms/--model_storage is required')
         if args.task_id is None:
             args.task_id = str(uuid.uuid4())
-        lgpu = [int(gpu_id) for gpu_id in gpuids.split(',')]
+
         # for backward compatibility - convert singleton in int
-        if len(lgpu) == 1:
-            lgpu = lgpu[0]
-
         args.gpuid = args.gpuid.split(',')
         args.gpuid = [int(g) for g in args.gpuid]
         if len(args.gpuid) == 1:
@@ -251,7 +243,7 @@
                 args.image,
                 parent_model=parent_model,
                 model_path=model_path,
-                gpuid=lgpu)
+                gpuid=args.gpuid)
         elif args.cmd == 'trans':
             if parent_model is None:
                 raise ValueError('translation requires a model')
@@ -261,12 +253,12 @@
                 storage,
                 args.input,
                 args.output,
-                gpuid=lgpu)
+                gpuid=args.gpuid)
         elif args.cmd == 'serve':
             if parent_model is None:
                 raise ValueError('serving requires a model')
             self.serve_wrapper(
-                config, model_path, args.host, args.port, gpuid=lgpu)
+                config, model_path, args.host, args.port, gpuid=args.gpuid)
         elif args.cmd == 'preprocess':
             self.preprocess(
                 config,
