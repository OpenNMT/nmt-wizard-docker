--- conflicted
+++ resolved
@@ -726,54 +726,25 @@
                          keep_previous=False):
         if tokens_to_add is None:
             tokens_to_add = {}
-<<<<<<< HEAD
         vocab_config = config.get('vocabulary', {})
         vocab_local_config = local_config.get('vocabulary', {})
+        joint_vocab = is_joint_vocab(vocab_config)
         parent_dependencies = {}
         if model_config:
             model_vocab_config = model_config.get('vocabulary', {})
             model_vocab_local_config = self._finalize_config(model_vocab_config)
-=======
-        tok_config = config.get('tokenization', {})
-        tok_local_config = local_config.get('tokenization', {})
-        joint_vocab = is_joint_vocab(tok_config)
-        parent_dependencies = {}
-        if model_config:
-            model_tok_config = model_config.get('tokenization', {})
-            model_tok_local_config = self._finalize_config(model_tok_config)
-            model_joint_vocab = is_joint_vocab(model_tok_config)
+            model_joint_vocab = is_joint_vocab(model_vocab_config)
             if joint_vocab != model_joint_vocab:
                 raise ValueError("Changing joint vocabularies to split vocabularies "
                                  "(or vice-versa) is currently not supported.")
->>>>>>> 59385cf1
             if keep_previous:
                 bundle_dependencies(
                     parent_dependencies,
                     copy.deepcopy(model_vocab_config),
                     copy.deepcopy(model_vocab_local_config))
         else:
-<<<<<<< HEAD
             model_vocab_config = None
             model_vocab_local_config = None
-        src_info = self._get_vocab_info(
-            'source',
-            vocab_config,
-            vocab_local_config,
-            model_config=model_vocab_config,
-            local_model_config=model_vocab_local_config,
-            tokens_to_add=tokens_to_add.get('source'),
-            keep_previous=keep_previous)
-        tgt_info = self._get_vocab_info(
-            'target',
-            vocab_config,
-            vocab_local_config,
-            model_config=model_vocab_config,
-            local_model_config=model_vocab_local_config,
-            tokens_to_add=tokens_to_add.get('target'),
-            keep_previous=keep_previous)
-=======
-            model_tok_config = None
-            model_tok_local_config = None
         source_tokens_to_add = tokens_to_add.get('source') or []
         target_tokens_to_add = tokens_to_add.get('target') or []
         if joint_vocab:
@@ -781,23 +752,22 @@
             target_tokens_to_add = source_tokens_to_add
         src_info = self._get_vocab_info(
             'source',
-            tok_config,
-            tok_local_config,
-            model_config=model_tok_config,
-            local_model_config=model_tok_local_config,
+            vocab_config,
+            vocab_local_config,
+            model_config=model_vocab_config,
+            local_model_config=model_vocab_local_config,
             tokens_to_add=source_tokens_to_add,
             keep_previous=keep_previous,
             joint_vocab=joint_vocab)
         tgt_info = self._get_vocab_info(
             'target',
-            tok_config,
-            tok_local_config,
-            model_config=model_tok_config,
-            local_model_config=model_tok_local_config,
+            vocab_config,
+            vocab_local_config,
+            model_config=model_vocab_config,
+            local_model_config=model_vocab_local_config,
             tokens_to_add=target_tokens_to_add,
             keep_previous=keep_previous,
             joint_vocab=joint_vocab)
->>>>>>> 59385cf1
         return src_info, tgt_info, parent_dependencies
 
     def _get_vocab_info(self,
@@ -864,15 +834,9 @@
                     opt['previous_vocabulary'] = opt['path']
                     local_opt['previous_vocabulary'] = local_opt['path']
             current_vocab = self._convert_vocab(
-<<<<<<< HEAD
-                new_vocab, basename="updated-%s-vocab.txt" % side)
+                new_vocab, basename="updated-%s-vocab.txt" % vocab_name)
             opt["path"] = new_vocab
             local_opt["path"] = new_vocab
-=======
-                new_vocab, basename="updated-%s-vocab.txt" % vocab_name)
-            opt["vocabulary"] = new_vocab
-            local_opt["vocabulary"] = new_vocab
->>>>>>> 59385cf1
 
         VocabInfo = collections.namedtuple('VocabInfo', ['current', 'previous'])
         return VocabInfo(current=current_vocab, previous=previous_vocab)
@@ -885,46 +849,27 @@
 
     def _preprocess_input(self, state, input, config):
         if isinstance(input, list):
-            tokens = input
-<<<<<<< HEAD
-        elif 'preprocessor' in state:
-            # TODO : should encoding be done by preprocessor ?
-            input = input.encode('utf-8')
-            output, _ = state['preprocessor'].process(input)
-
-            # TODO : process always returns a batch.
-            # We suppose here that it is one sentence for one input.
-            # But preprocess could also split the sentence.
-            tokens = output[0]
-=======
-        elif 'src_tokenizer' in state:
-            tokens, _ = state['src_tokenizer'].tokenize(input)
->>>>>>> 59385cf1
-        else:
-            tokens = input.split()
-        return tokens
+            return input
+        preprocessor = state.get('preprocessor')
+        if preprocessor is None:
+            return input.split()
+        output, _ = preprocessor.process(input)
+        # TODO : process always returns a batch.
+        # We suppose here that it is one sentence for one input.
+        # But preprocess could also split the sentence.
+        return output[0]
 
     def _postprocess_output(self, state, source, target, config):
         if not isinstance(target, list):
-            text = target
-<<<<<<< HEAD
-        elif 'preprocessor' in state or 'postprocess' in config:
-            # TODO : should encoding be done by preprocessor ?
-            # TODO : output could be a batch.
-            output = [out.encode('utf-8') for out in target]
-            state['preprocessor'].build_postprocess_pipeline(config)
-            text = state['preprocessor'].process(output)
-
-            # TODO : process always returns a batch.
-            # We suppose here that it returns one sentence for one output, but it could be wrong.
-            text = text[0]
-=======
-        elif 'tgt_tokenizer' in state:
-            text = state['tgt_tokenizer'].detokenize(target)
->>>>>>> 59385cf1
-        else:
-            text = ' '.join(target)
-        return text
+            return target
+        preprocessor = state.get('preprocessor')
+        if preprocessor is None:
+            return ' '.join(target)
+        preprocessor.build_postprocess_pipeline(config)
+        output = preprocessor.process(target)
+        # TODO : process always returns a batch.
+        # We suppose here that it returns one sentence for one output, but it could be wrong.
+        return output[0]
 
     def _preprocess_file(self, config, input):
         if 'preprocess' in config:
@@ -1096,7 +1041,7 @@
         version = 2
     return '%s.v%d' % (filename, version)
 
-def is_joint_vocab(tokenization_config):
-    source = tokenization_config.get('source', {})
-    target = tokenization_config.get('target', {})
-    return source.get('vocabulary') == target.get('vocabulary')+def is_joint_vocab(vocabulary_config):
+    source = vocabulary_config.get('source', {})
+    target = vocabulary_config.get('target', {})
+    return source.get('path') == target.get('path')