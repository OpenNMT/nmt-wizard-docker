import os
import re
import tempfile
import subprocess
import json

from nmtwizard.utility import Utility
from nmtwizard.logger import get_logger

LOGGER = get_logger(__name__)

class ScoreUtility(Utility):

    def __init__(self):
        super(ScoreUtility, self).__init__()
        self._tools_dir = os.getenv('TOOLS_DIR', '/root/tools')

    @property
    def name(self):
        return "score"

    def declare_arguments(self, parser):
        subparsers = parser.add_subparsers(help='Run type', dest='cmd')
        parser_score = subparsers.add_parser('score', help='Evaluate translation.')
        parser_score.add_argument('-o', '--output', required=True, nargs='+',
                                  help='Output file from translation.')
        parser_score.add_argument('-r', '--ref', required=True, nargs='+',
                                  help='Reference file.')
        parser_score.add_argument('-f', '--file', default='-',
                                  help='file to save score result to.')
        parser_score.add_argument('-l', '--lang', default='en',
                                  help='Lang ID')

    def convert_to_local_file(self, nextval):
        new_val = []
        for val in nextval:
            inputs = val.split(',')
            local_inputs = []
            for remote_input in inputs:
                local_input = os.path.join(self._data_dir, self._storage.split(remote_input)[-1])
                self._storage.get_file(remote_input, local_input)
                local_inputs.append(local_input)
            new_val.append(','.join(local_inputs))
        return new_val

    def eval_BLEU(self, tgtfile, reffile):
        reffile = reffile.replace(',', ' ')
        result = subprocess.check_output('perl %s %s < %s' % (
                                            os.path.join(self._tools_dir, 'BLEU', 'multi-bleu-detok_cjk.perl'),
                                            reffile,
                                            tgtfile), shell=True)  # nosec
        bleu = re.match(r"^BLEU\s=\s([\d\.]+),\s([\d\.]+)/", result.decode('ascii'))
        bleu_score = {}
        bleu_score['BLEU'] = float(bleu.group(1))
        bleu_score['BLEU-1'] = float(bleu.group(2))
        return bleu_score

    def exec_function(self, args):
        list_output = self.convert_to_local_file(args.output)
        list_ref = self.convert_to_local_file(args.ref)

        if len(list_output) != len(list_ref):
            raise ValueError("`--output` and `--ref` should have same number of parameters")

        score = {}
        for i, output in enumerate(list_output):
<<<<<<< HEAD
            tgt_base = re.match("^.*/([^/]*)$", args.output[i]).group(1)
            score[tgt_base] = {}
            score[tgt_base] = self.eval_BLEU(output, list_ref[i])
=======
            score[args.output[i]] = {}
            score[tgt_base]['BLEU'] = self.eval_BLEU(output, list_ref[i])
>>>>>>> 90ec1c7c

        # dump score to stdout, or transfer to storage as specified
        print(json.dumps(score))
        if args.file != '-':
            with tempfile.NamedTemporaryFile() as file_handler:
                # python3 compatibility
                file_handler.write(json.dumps(score).encode('utf-8'))
                file_handler.flush()
                self._storage.push(file_handler.name, args.file)


if __name__ == '__main__':
    ScoreUtility().run()<|MERGE_RESOLUTION|>--- conflicted
+++ resolved
@@ -64,14 +64,8 @@
 
         score = {}
         for i, output in enumerate(list_output):
-<<<<<<< HEAD
-            tgt_base = re.match("^.*/([^/]*)$", args.output[i]).group(1)
-            score[tgt_base] = {}
-            score[tgt_base] = self.eval_BLEU(output, list_ref[i])
-=======
             score[args.output[i]] = {}
-            score[tgt_base]['BLEU'] = self.eval_BLEU(output, list_ref[i])
->>>>>>> 90ec1c7c
+            score[args.output[i]] = self.eval_BLEU(output, list_ref[i])
 
         # dump score to stdout, or transfer to storage as specified
         print(json.dumps(score))
